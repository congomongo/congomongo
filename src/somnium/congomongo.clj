--- conflicted
+++ resolved
@@ -37,11 +37,8 @@
                                      DBCollectionCountOptions
                                      DBCollectionFindOptions
                                      DBCollectionRemoveOptions
-<<<<<<< HEAD
                                      DBCollectionDistinctOptions
-=======
                                      DBCollectionFindAndModifyOptions
->>>>>>> 60b34e45
                                      Collation]
            [com.mongodb.gridfs GridFS]
            [org.bson.types ObjectId]
